--- conflicted
+++ resolved
@@ -4,13 +4,8 @@
         "Read more about it at https://getcomposer.org/doc/01-basic-usage.md#composer-lock-the-lock-file",
         "This file is @generated automatically"
     ],
-<<<<<<< HEAD
-    "hash": "fddf4f9db8e7f0f5028faa057649eaf1",
-    "content-hash": "03911ca7e2afbd61c82d85078e088f1f",
-=======
-    "hash": "ff2cdaecffff7c6be17ecbf7f5da243e",
-    "content-hash": "28b572e9a9ffd35e1437870d48e6386e",
->>>>>>> 1b7f306c
+    "hash": "acb2e3547b7437570db93ae89bf43a57",
+    "content-hash": "54da41f0c1f3c3770542bad3c88e5cd4",
     "packages": [
         {
             "name": "guzzlehttp/guzzle",
