<?php
namespace Filestack\Mixins;

use Filestack\FilestackConfig;
use Filestack\Filelink;
use Filestack\FileSecurity;
use Filestack\FilestackException;

/**
 * Mixin for common functionalities used by most Filestack objects
 *
 */
trait CommonMixin
{
    protected $http_client;
    protected $http_promises;

    protected $user_agent_header;
    protected $source_header;

    /**
     * Check if a string is a valid url.
     *
     * @param   string  $url    url string to check
     *
     * @return bool
     */
    public function isUrl($url)
    {
        $path = parse_url($url, PHP_URL_PATH);
        $encoded_path = array_map('urlencode', explode('/', $path));
        $url = str_replace($path, implode('/', $encoded_path), $url);

        return filter_var($url, FILTER_VALIDATE_URL);
    }

    /**
     * Delete a file from cloud storage
     *
     * @param string            $handle         Filestack file handle to delete
     * @param string            $api_key        Filestack API Key
     * @param FilestackSecurity $security       Filestack security object is
     *                                          required for this call
     *
     * @throws FilestackException   if API call fails, e.g 404 file not found
     *
     * @return bool (true = delete success, false = failed)
     */
    public function sendDelete($handle, $api_key, $security)
    {
        $url = sprintf('%s/file/%s?key=%s',
            FilestackConfig::API_URL, $handle, $api_key);

        if ($security) {
            $url = $security->signUrl($url);
        }

        $response = $this->sendRequest('DELETE', $url);
        $status_code = $response->getStatusCode();

        // handle response
        if ($status_code !== 200) {
            throw new FilestackException($response->getBody(), $status_code);
        }

        return true;
    }

    /**
     * Download a file to specified destination given a url
     *
     * @param string            $url            Filestack file url
     * @param string            $destination    destination filepath to save to,
     *                                          can be a directory name
     * @param FilestackSecurity $security       Filestack security object if
     *                                          security settings is turned on
     *
     * @throws FilestackException   if API call fails, e.g 404 file not found
     *
     * @return bool (true = download success, false = failed)
     */
    protected function sendDownload($url, $destination, $security = null)
    {
        if (is_dir($destination)) {
            // destination is a folder
            $json = $this->sendGetMetaData($url, ["filename"], $security);
            $remote_filename = $json['filename'];
            $destination .= $remote_filename;
        }

        // sign url if security is passed in
        if ($security) {
            $url = $security->signUrl($url);
        }

        # send request
        $options = ['sink' => $destination];

        $url .= '&dl=true';
        $response = $this->sendRequest('GET', $url, $options);
        $status_code = $response->getStatusCode();

        // handle response
        if ($status_code !== 200) {
            throw new FilestackException($response->getBody(), $status_code);
        }

        return true;
    }

    /**
     * Get the content of a file.
     *
     * @param string            $url        Filestack file url
     * @param FilestackSecurity $security   Filestack security object if
     *                                      security settings is turned on
     *
     * @throws FilestackException   if API call fails, e.g 404 file not found
     *
     * @return string (file content)
     */
    protected function sendGetContent($url, $security = null)
    {
        // sign url if security is passed in
        if ($security) {
            $url = $security->signUrl($url);
        }

        $response = $this->sendRequest('GET', $url);
        $status_code = $response->getStatusCode();

        // handle response
        if ($status_code !== 200) {
            throw new FilestackException($response->getBody(), $status_code);
        }

        $content = $response->getBody()->getContents();

        return $content;
    }

    /**
     * Get the metadata of a remote file.  Will only retrieve specific fields
     * if optional fields are passed in
     *
     * @param                   $url        url of file
     * @param                   $fields     optional, specific fields to retrieve.
     *                                      values are: mimetype, filename, size,
     *                                      width, height,location, path,
     *                                      container, exif, uploaded (timestamp),
     *                                      writable, cloud, source_url
     * @param FilestackSecurity $security   Filestack security object if
     *                                      security settings is turned on
     *
     * @throws FilestackException   if API call fails, e.g 400 bad request
     *
     * @return array
     */
    protected function sendGetMetaData($url, $fields = [], $security = null)
    {
        $url .= "/metadata?";
        foreach ($fields as $field_name) {
            $url .= "&$field_name=true";
        }

        // sign url if security is passed in
        if ($security) {
            $url = $security->signUrl($url);
        }

        $response = $this->sendRequest('GET', $url);
        $status_code = $response->getStatusCode();

        if ($status_code !== 200) {
            throw new FilestackException($response->getBody(), $status_code);
        }

        $json_response = json_decode($response->getBody(), true);

        return $json_response;
    }

    /**
     * Get the safe for work (sfw) flag of a filelink.
     *
     * @param string            $handle     Filestack file handle
     * @param FilestackSecurity $security   Filestack security object if
     *                                      security settings is turned on
     *
     * @throws FilestackException   if API call fails, e.g 404 file not found
     *
     * @return json
     */
    protected function sendGetSafeForWork($handle, $security)
    {
        $url = sprintf('%s/sfw/security=policy:%s,signature:%s/%s',
            FilestackConfig::CDN_URL,
            $security->policy,
            $security->signature,
            $handle);

        $response = $this->sendRequest('GET', $url);
        $status_code = $response->getStatusCode();

        if ($status_code !== 200) {
            throw new FilestackException($response->getBody(), $status_code);
        }

        $json_response = json_decode($response->getBody(), true);

        return $json_response;
    }

    /**
     * Get the tags of a filelink.
     *
     * @param string            $handle     Filestack file handle
     * @param FilestackSecurity $security   Filestack security object if
     *                                      security settings is turned on
     *
     * @throws FilestackException   if API call fails, e.g 404 file not found
     *
     * @return json
     */
    protected function sendGetTags($handle, $security)
    {
        $url = sprintf('%s/tags/security=policy:%s,signature:%s/%s',
            FilestackConfig::CDN_URL,
            $security->policy,
            $security->signature,
            $handle);

        $response = $this->sendRequest('GET', $url);
        $status_code = $response->getStatusCode();

        if ($status_code !== 200) {
            throw new FilestackException($response->getBody(), $status_code);
        }

        $json_response = json_decode($response->getBody(), true);

        return $json_response;
    }

    /**
     * Overwrite a file in cloud storage
     *
     * @param string            $resource   url or filepath
     * @param string            $handle     Filestack file handle to overwrite
     * @param string            $api_key    Filestack API Key
     * @param FilestackSecurity $security   Filestack security object is
     *                                      required for this call
     *
     * @throws FilestackException   if API call fails, e.g 404 file not found
     *
     * @return Filestack\Filelink
     */
    public function sendOverwrite($resource, $handle, $api_key, $security)
    {
        $url = sprintf('%s/file/%s?key=%s',
            FilestackConfig::API_URL, $handle, $api_key);

        if ($security) {
            $url = $security->signUrl($url);
        }

        if ($this->isUrl($resource)) {
            // external source (passing url instead of filepath)
            $data['form_params'] = ['url' => $resource];
        }
        else {
            // local file
            $data['body'] = fopen($resource, 'r');
        }

        $response = $this->sendRequest('POST', $url, $data);
        $filelink = $this->handleResponseCreateFilelink($response);

        return $filelink;
    }

    /**
     * Handle a Filestack response and create a filelink object
     *
     * @param   Http\Message\Response    $response    response object
     *
     * @throws FilestackException   if statuscode is not OK
     *
     * @return Filestack\Filelink
     */
    protected function handleResponseCreateFilelink($response)
    {
        $status_code = $response->getStatusCode();

        if ($status_code !== 200) {
            throw new FilestackException($response->getBody(), $status_code);
        }

        $json_response = json_decode($response->getBody(), true);
        $url = $json_response['url'];
        $file_handle = substr($url, strrpos($url, '/') + 1);

        $filelink = new Filelink($file_handle, $this->api_key, $this->security);
        $filelink->metadata['filename'] = $json_response['filename'];
        $filelink->metadata['size'] = $json_response['size'];
        $filelink->metadata['mimetype'] = 'unknown';

        if (isset($json_response['type'])) {
            $filelink->metadata['mimetype'] = $json_response['type'];
        } elseif (isset($json_response['mimetype'])) {
            $filelink->metadata['mimetype'] = $json_response['mimetype'];
        }

        return $filelink;
    }

    protected function handleResponseDecodeJson($response)
    {
        $status_code = $response->getStatusCode();
        if ($status_code !== 200) {
            throw new FilestackException($response->getBody(), $status_code);
        }

        $json_response = json_decode($response->getBody(), true);
        return $json_response;
    }

    /**
     * Send request
     *
     * @param string    $url        url to post to
     * @param array     $params     optional params to send
     * @param array     $headers    optional headers to send
     */
    protected function sendRequest($method, $url, $data = [], $headers = [])
    {
        $this->addRequestSourceHeader($headers);
        $data['http_errors'] = false;
        $data['headers'] = $headers;

        $response = $this->http_client->request($method, $url, $data);
        return $response;
    }

    /**
     * Get source header
     */
    protected function getSourceHeaders()
    {
        $headers = [];

        if (!$this->user_agent_header || !$this->source_header) {
            $version = trim(file_get_contents(__DIR__ . '/../../VERSION'));

            if (!$this->user_agent_header) {
                $this->user_agent_header = sprintf('filestack-php-%s',
                    $version);
            }

            if (!$this->source_header) {
                $this->source_header = sprintf('PHP-%s',
                    $version);
            }
        }

        $headers['user-agent'] = $this->user_agent_header;
        $headers['filestack-source'] = $this->source_header;

        //user_agent_header
        return $headers;
    }

    /**
     * Append source header to request headers array
     */
    protected function addRequestSourceHeader(&$headers)
    {
        $source_headers = $this->getSourceHeaders();
        $headers['User-Agent'] = $source_headers['user-agent'];
        $headers['Filestack-Source'] = $source_headers['filestack-source'];
    }

    /**
     * Append a data item
     */
    protected function appendData(&$data, $name, $value)
    {
        array_push($data, ['name' => $name, 'contents' => $value]);
    }
<<<<<<< HEAD
=======

    /**
     * Create data multipart data for multipart upload api request
     */
    protected function buildMultipartJobData($job)
    {
        $data = [];
        $this->addMultipartData($data, 'apikey',            $job['api_key']);
        $this->addMultipartData($data, 'md5',               $job['md5']);
        $this->addMultipartData($data, 'size',              $job['chunksize']);
        $this->addMultipartData($data, 'region',            $job['region']);
        $this->addMultipartData($data, 'upload_id',         $job['upload_id']);
        $this->addMultipartData($data, 'uri',               $job['uri']);
        $this->addMultipartData($data, 'part',              $job['part_num']);
        $this->addMultipartData($data, 'store_location',    $job['location']);

        array_push($data, [
            'name'      => 'files',
            'contents'  => '',
            'filename'  => $job['filename']]);

        return $data;
    }

    /**
     * append promises for multipart async concurrent calls
     */
    protected function appendUploadPromises($jobs, $start_index, $end_index,
        &$upload_promises, &$jobs_completed, $security)
    {
        $num_jobs = count($jobs);
        $headers = [];
        $this->addRequestSourceHeader($headers);

        // loop from current start of concurrent jobs to end of of concurrent jobs
        for ($i=$start_index; $i <= $end_index; $i++) {
            if ($i > $num_jobs) {
                break;
            }

            $job = $jobs[$i];
            $data = $this->buildMultipartJobData($job);
            $this->multipartApplySecurity($data, $security);

            // build promises to execute concurrent POST requests to upload api
            $upload_promises[] = $this->http_client->requestAsync('POST',
                FilestackConfig::UPLOAD_URL . '/multipart/upload', [
                'headers' => $headers,
                'multipart' => $data
            ]);
            $jobs_completed++;
        }
    }

    /**
     * append promises for multipart async concurrent calls
     */
    protected function appendS3Promises($jobs, $api_results, &$s3_promises)
    {
        foreach ($api_results as $result) {
            if (isset($result['value'])) {
                $json = json_decode($result['value']->getBody(), true);
                $query = parse_url($json['url'], PHP_URL_QUERY);
                parse_str($query, $params);

                $part_num = 1;
                if (array_key_exists('partNumber', $params)) {
                    $part_num = intval($params['partNumber']);
                }

                $headers = $json['headers'];
                $seek_point = $jobs[$part_num]['seek_point'];
                $filepath = $jobs[$part_num]['filepath'];

                $chunk = $this->multipartGetChunk($filepath, $seek_point);

                // build promises to execute concurrent PUT requests to s3
                $s3_promises[$part_num] = $this->http_client->requestAsync('PUT',
                    $json['url'],
                    [
                        'body' => $chunk,
                        'headers' => $headers
                    ]
                );
            }
        }
    }

    /**
     * apppend security policy and signature to request data if security is on
     */
    protected function multipartApplySecurity(&$data, $security)
    {
        if ($security) {
            $this->addMultipartData($data, 'policy',    $security->policy);
            $this->addMultipartData($data, 'signature', $security->signature);
        }
    }

    /**
     * Parse results of s3 calls and append to parts_etags array
     */
    protected function multipartGetTags($s3_results, &$parts_etags)
    {
        foreach ($s3_results as $part_num => $result) {
            try {
                $etag = $result['value']->getHeader('ETag')[0];
                $part_etag = sprintf('%s:%s', $part_num, $etag);
                array_push($parts_etags, $part_etag);
            } catch (\Exception $e) {
                throw new FilestackException(
                    "Error encountered getting eTags: " . $e->getMessage(),
                    500);
            }
        }
    }
>>>>>>> baecf20b
}<|MERGE_RESOLUTION|>--- conflicted
+++ resolved
@@ -383,127 +383,9 @@
     /**
      * Append a data item
      */
+
     protected function appendData(&$data, $name, $value)
     {
         array_push($data, ['name' => $name, 'contents' => $value]);
     }
-<<<<<<< HEAD
-=======
-
-    /**
-     * Create data multipart data for multipart upload api request
-     */
-    protected function buildMultipartJobData($job)
-    {
-        $data = [];
-        $this->addMultipartData($data, 'apikey',            $job['api_key']);
-        $this->addMultipartData($data, 'md5',               $job['md5']);
-        $this->addMultipartData($data, 'size',              $job['chunksize']);
-        $this->addMultipartData($data, 'region',            $job['region']);
-        $this->addMultipartData($data, 'upload_id',         $job['upload_id']);
-        $this->addMultipartData($data, 'uri',               $job['uri']);
-        $this->addMultipartData($data, 'part',              $job['part_num']);
-        $this->addMultipartData($data, 'store_location',    $job['location']);
-
-        array_push($data, [
-            'name'      => 'files',
-            'contents'  => '',
-            'filename'  => $job['filename']]);
-
-        return $data;
-    }
-
-    /**
-     * append promises for multipart async concurrent calls
-     */
-    protected function appendUploadPromises($jobs, $start_index, $end_index,
-        &$upload_promises, &$jobs_completed, $security)
-    {
-        $num_jobs = count($jobs);
-        $headers = [];
-        $this->addRequestSourceHeader($headers);
-
-        // loop from current start of concurrent jobs to end of of concurrent jobs
-        for ($i=$start_index; $i <= $end_index; $i++) {
-            if ($i > $num_jobs) {
-                break;
-            }
-
-            $job = $jobs[$i];
-            $data = $this->buildMultipartJobData($job);
-            $this->multipartApplySecurity($data, $security);
-
-            // build promises to execute concurrent POST requests to upload api
-            $upload_promises[] = $this->http_client->requestAsync('POST',
-                FilestackConfig::UPLOAD_URL . '/multipart/upload', [
-                'headers' => $headers,
-                'multipart' => $data
-            ]);
-            $jobs_completed++;
-        }
-    }
-
-    /**
-     * append promises for multipart async concurrent calls
-     */
-    protected function appendS3Promises($jobs, $api_results, &$s3_promises)
-    {
-        foreach ($api_results as $result) {
-            if (isset($result['value'])) {
-                $json = json_decode($result['value']->getBody(), true);
-                $query = parse_url($json['url'], PHP_URL_QUERY);
-                parse_str($query, $params);
-
-                $part_num = 1;
-                if (array_key_exists('partNumber', $params)) {
-                    $part_num = intval($params['partNumber']);
-                }
-
-                $headers = $json['headers'];
-                $seek_point = $jobs[$part_num]['seek_point'];
-                $filepath = $jobs[$part_num]['filepath'];
-
-                $chunk = $this->multipartGetChunk($filepath, $seek_point);
-
-                // build promises to execute concurrent PUT requests to s3
-                $s3_promises[$part_num] = $this->http_client->requestAsync('PUT',
-                    $json['url'],
-                    [
-                        'body' => $chunk,
-                        'headers' => $headers
-                    ]
-                );
-            }
-        }
-    }
-
-    /**
-     * apppend security policy and signature to request data if security is on
-     */
-    protected function multipartApplySecurity(&$data, $security)
-    {
-        if ($security) {
-            $this->addMultipartData($data, 'policy',    $security->policy);
-            $this->addMultipartData($data, 'signature', $security->signature);
-        }
-    }
-
-    /**
-     * Parse results of s3 calls and append to parts_etags array
-     */
-    protected function multipartGetTags($s3_results, &$parts_etags)
-    {
-        foreach ($s3_results as $part_num => $result) {
-            try {
-                $etag = $result['value']->getHeader('ETag')[0];
-                $part_etag = sprintf('%s:%s', $part_num, $etag);
-                array_push($parts_etags, $part_etag);
-            } catch (\Exception $e) {
-                throw new FilestackException(
-                    "Error encountered getting eTags: " . $e->getMessage(),
-                    500);
-            }
-        }
-    }
->>>>>>> baecf20b
 }