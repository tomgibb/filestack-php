engines:
  phpmd:
    enabled: true
    config:
      standard: "PSR1,PSR2"
<<<<<<< HEAD
    checks:
      Controversial/CamelCaseParameterName:
        enabled: false
      CleanCode/BooleanArgumentFlag:
        enabled: false
      Design/LongClass:
        enabled: false
      Design/TooManyMethods:
        enabled: false
      Naming/LongVariable:
        enabled: false
=======
    rulesets: "phpmd-rules.xml"
>>>>>>> 103e1b61

ratings:
  paths:
  - "**.php"

exclude_paths:
- build/*
- examples/*
- vendor/*
- filestack/FilestackConfig.php<|MERGE_RESOLUTION|>--- conflicted
+++ resolved
@@ -3,21 +3,7 @@
     enabled: true
     config:
       standard: "PSR1,PSR2"
-<<<<<<< HEAD
-    checks:
-      Controversial/CamelCaseParameterName:
-        enabled: false
-      CleanCode/BooleanArgumentFlag:
-        enabled: false
-      Design/LongClass:
-        enabled: false
-      Design/TooManyMethods:
-        enabled: false
-      Naming/LongVariable:
-        enabled: false
-=======
     rulesets: "phpmd-rules.xml"
->>>>>>> 103e1b61
 
 ratings:
   paths:
